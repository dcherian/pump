import dask.delayed
import dcpy.plots
import glob
import matplotlib as mpl
import matplotlib.pyplot as plt
import numpy as np
import time
import xarray as xr
import xmitgcm

from ..calc import (
    calc_reduced_shear,
    get_euc_max,
    get_dcl_base_Ri,
    get_dcl_base_shear,
    get_mld,
    get_tiw_phase,
)
from ..constants import *
from ..obs import *
from ..plot import plot_depths
from ..mdjwf import dens


class model:

    from . import validate

    def __init__(self, dirname, name, kind="mitgcm", full=False, budget=False):
        """
        Create an object that represents one model run.

        Inputs
        ------

        dirname: str
            Location of netCDF output. MITgcm stuff is in /HOLD/
        name: str
            Name for this run.
        kind: str, optional
            mitgcm or ROMS?
        full: bool, optional
            Read in all output files using mfdataset?
        budget: bool, optional
            Read in heat budget terms using mfdataset?
        """

        self.dirname = dirname
        self.kind = kind
        self.name = name

        try:
            if name == "gcm100":
                self.surface = xr.open_mfdataset(
                    f"{dirname}/SURFACE/*.nc",
                    coords="minimal",
                    data_vars="minimal",
                    compat="override",
                    combine="nested",
                    parallel=True,
                    concat_dim="time",
                    chunks={
                        "longitude": 2500,
                        "latitude": 800,
                        "depth": -1,
                        "time": 12,
                    },
                ).squeeze()
            else:
                self.surface = xr.open_dataset(
                    self.dirname + "/obs_subset/surface.nc"
                ).squeeze()
        except (FileNotFoundError, OSError):
            self.surface = xr.Dataset()

        try:
            self.annual = xr.open_mfdataset(
                self.dirname + "/obs_subset/annual-mean*.nc", combine="by_coords"
            ).squeeze()
        except (FileNotFoundError, OSError):
            self.annual = xr.Dataset()

        self.domain = dict()
        self.domain["xyt"] = dict()

        if self.domain["xyt"]:
            self.oisst = read_sst(self.domain["xyt"])

        if full:
            self.read_full()
        else:
            self.full = xr.Dataset()
            self.depth = None

        if budget:
            self.read_budget()
        else:
            self.budget = xr.Dataset()

        self.update_coords()
        self.read_metrics()

        self.mean = self.annual  # forgot that I had read this in before!

        class obs_container:
            pass

        self.obs = obs_container()

        self.read_tao()

        try:
            self.johnson = xr.open_dataset(
                dirname + "/obs_subset/johnson-section-mean.nc"
            )
        except FileNotFoundError:
            self.johnson = None

        self.tiw_trange = [
            slice("1995-10-01", "1996-03-01"),
            slice("1996-08-01", "1997-03-01"),
        ]

    def __repr__(self):
        string = f"{self.name} [{self.dirname}]"
        # Add resolution

        return string

    def extract_johnson_sections(self):
        (
            self.full.sel(longitude=section_lons, method="nearest")
            .sel(time=str(self.mid_year))
            .mean("time")
            .load()
            .to_netcdf(self.dirname + "/obs_subset/johnson-section-mean.nc")
        )

    def extract_tao(self):
        region = dict(
            longitude=[-170, -155, -140, -125, -110, -95],
            latitude=[-8, -5, -2, 0, 2, 5, 8],
            method="nearest",
        )
        datasets = [self.full.sel(**region).sel(depth=slice(0, -500)).load()]
        if self.budget:
            print("Merging in budget terms...")
            datasets.append(self.budget.sel(**region).sel(depth=slice(0, -500)).load())
            if not self.full.time.equals(self.budget.time):
                datasets[0] = datasets[0].reindex(time=self.budget.time)

        self.tao = xr.merge(datasets)

        # round lat, lon
        self.tao["latitude"].values = np.array([-8, -5, -2, 0, 2, 5, 8]) * 1.0
        self.tao["longitude"].values = (
            np.array([-170, -155, -140, -125, -110, -95]) * 1.0
        )

        print("Writing to file...")
        (self.tao.load().to_netcdf(self.dirname + "/obs_subset/tao-extract.nc"))

    def read_full(self):
        start_time = time.time()

        if self.name == "gcm1":
<<<<<<< HEAD
            chunks = {"depth": None, "latitude": 120, "longitude": 500}

=======
            files = "/Day_*[0-9].nc"
            chunks = {"depth": -1, "latitude": 160, "longitude": 500}
        elif self.name == "gcm100":
            files = "/cmpr_*.nc"
            chunks = {"longitude": 500, "latitude": 120, "depth": -1}
>>>>>>> e9fd9437
        else:
            chunks = dict(zip(["depth", "latitude", "longitude"], ["auto"] * 3))

        if self.kind == "mitgcm":
            self.full = xr.open_mfdataset(
                self.dirname + files,
                concat_dim="time",
                engine="h5netcdf",
                parallel=True,
                chunks=chunks,
                combine="nested",
            )

            self.full["dens"] = dens(self.full.salt, self.full.theta, self.full.depth)

            if self.name == "gcm100":
                self.full["time"] = self.surface.time[::24]

        if self.kind == "roms":
            self.full = xr.Dataset()

        print(
            "Reading all files took {time} seconds".format(
                time=time.time() - start_time
            )
        )

        self.depth = self.full.depth

    def read_metrics(self):
        if self.name == "gcm100":
            dirname = self.dirname
        else:
            dirname = self.dirname + "../"

        h = dict()
        for ff in ["hFacC", "RAC", "RF"]:
            try:
                h[ff] = xmitgcm.utils.read_mds(dirname + ff)[ff]
            except (FileNotFoundError, OSError):
                print("metrics files not available.")
                self.metrics = None
                return xr.Dataset()

        hFacC = h["hFacC"].copy().squeeze().astype("float32")
        RAC = h["RAC"].copy().squeeze().astype("float32")
        RF = h["RF"].copy().squeeze().astype("float32")

        del h

        RAC = xr.DataArray(
            RAC,
            dims=["latitude", "longitude"],
            coords={"longitude": self.longitude, "latitude": self.latitude},
            name="RAC",
        )

        self.depth = xr.DataArray(
            (RF[1:] + RF[:-1]) / 2,
            dims=["depth"],
            name="depth",
            attrs={"long_name": "depth", "units": "m"},
        )

        dRF = xr.DataArray(
            np.diff(RF.squeeze()),
            dims=["depth"],
            coords={"depth": self.depth},
            name="dRF",
            attrs={"long_name": "cell_height", "units": "m"},
        )

        RF = xr.DataArray(RF.squeeze(), dims=["depth_left"], name="depth_left")

        hFacC = xr.DataArray(
            hFacC,
            dims=["depth", "latitude", "longitude"],
            coords={
                "depth": self.depth,
                "latitude": self.latitude,
                "longitude": self.longitude,
            },
            name="hFacC",
        )

        metrics = xr.merge([dRF, hFacC, RAC])

        metrics["cellvol"] = np.abs(metrics.RAC * metrics.dRF * metrics.hFacC)

        metrics["cellvol"] = metrics.cellvol.where(metrics.cellvol > 0)

        metrics["RF"] = RF

        self.metrics = metrics

    def read_budget(self):

        chunks = dict(zip(["depth", "latitude", "longitude"], ["auto"] * 3))
        kwargs = dict(
            engine="h5netcdf", parallel=True, concat_dim="time", combine="nested"
        )

        files = sorted(glob.glob(self.dirname + "Day_*_hb.nc"))
        self.budget = xr.merge(
            [
                xr.open_mfdataset(
                    files,
                    drop_variables=["DFxE_TH", "DFyE_TH", "DFrE_TH"],
                    chunks=chunks,
                    **kwargs,
                ),
                xr.open_mfdataset(self.dirname + "Day_*_sf.nc", **kwargs),
            ]
        )

        self.budget["oceQsw"] = self.budget.oceQsw.fillna(0)

        CV = self.metrics.cellvol
        dz = np.abs(self.metrics.dRF[0])
        self.budget["Jq"] = 1035 * 3999 * dz * self.budget.DFrI_TH / CV
        self.budget["Jq"].attrs["long_name"] = "$J_q^t$"
        self.budget["Jq"].attrs["units"] = "W/m$^2$"

    def get_tiw_phase(self, v, debug=False):

        ph = []
        for tt in self.tiw_trange:
            print(tt)
            ph.append(get_tiw_phase(v.sel(time=tt), debug=debug))
            if len(ph) > 1:
                start_num = ph[-2].period.max()
            else:
                start_num = 0
            ph[-1]["period"] += start_num

        phase = xr.merge(ph).drop("variable").reindex(time=v.time)

        return phase.set_coords("period")["tiw_phase"]

    def read_tao(self):
        try:
            self.tao = xr.open_mfdataset(
                self.dirname + "/obs_subset/tao-*extract.nc", combine="by_coords"
            )
        except (FileNotFoundError, OSError):
            self.tao = None
            return

        self.tao["dens"] = dens(self.tao.salt, self.tao.theta, self.tao.depth)
        self.tao = calc_reduced_shear(self.tao)
        self.tao["euc_max"] = get_euc_max(self.tao.u)
        self.tao["mld"] = get_mld(self.tao.dens)
        self.tao["dcl_base_shear"] = get_dcl_base_shear(self.tao)
        self.tao["dcl_base_Ri"] = get_dcl_base_Ri(self.tao)
        self.tao["dens"] = dens(self.tao.salt, self.tao.theta, self.tao.depth)

        if self.metrics:
            CV = self.metrics.cellvol.sel(
                latitude=self.tao.latitude,
                longitude=self.tao.longitude,
                depth=self.tao.depth,
                method="nearest",
            ).assign_coords(**dict(self.tao.isel(time=1).coords))

            dz = np.abs(self.metrics.dRF[0])

            self.tao["Jq"] = 1035 * 3999 * dz * self.tao.DFrI_TH / CV
            self.tao["Jq"].attrs["long_name"] = "$J_q^t$"
            self.tao["Jq"].attrs["units"] = "W/m$^2$"

    def update_coords(self):
        if "latitude" in self.surface:
            ds = self.surface
        elif "latitude" in self.full:
            ds = self.full
        elif "latitude" in self.budget:
            ds = self.budget
        else:
            return None

        self.latitude = ds.latitude
        self.longitude = ds.longitude
        self.time = ds.time
        self.mid_year = np.unique(self.time.dt.year)[1]

        if "depth" in ds.variables and not np.isscalar(ds["depth"]):
            self.depth = ds.depth

        for dim in ["latitude", "longitude", "time"]:
            self.domain["xyt"][dim] = slice(
                getattr(self, dim).values.min(), getattr(self, dim).values.max()
            )

        self.domain["xy"] = {
            "latitude": self.domain["xyt"]["latitude"],
            "longitude": self.domain["xyt"]["longitude"],
        }

    def plot_tiw_summary(self, subset, ax=None, normalize_period=False, **kwargs):

        if ax is None:
            f, axx = plt.subplots(
                9,
                1,
                sharex=True,
                sharey=False,
                constrained_layout=True,
                gridspec_kw=dict(height_ratios=[2] + [1] * 8),
            )
            ax = dict(zip(["sst", "u", "v", "w", "theta", "S2", "N2", "Jq", "Ri"], axx))
            f.set_size_inches((6, 10))

        else:
            axx = list(ax.values())

        cmaps = dict(
            sst=mpl.cm.RdYlBu_r,
            u=mpl.cm.RdBu_r,
            v=mpl.cm.RdBu_r,
            w=mpl.cm.RdBu_r,
            S2=mpl.cm.Reds,
            N2=mpl.cm.Blues,
            Jq=mpl.cm.BuGn_r,
            KT=mpl.cm.Reds,
            Ri=mpl.cm.Reds,
            theta=mpl.cm.RdYlBu_r,
        )

        x = kwargs.get("x")

        handles = dict()
        for aa in ax:
            if aa == "KT":
                pkwargs = dict(norm=mpl.colors.LogNorm())
            elif aa == "S2":
                pkwargs = dict(vmin=0, vmax=5e-4)
            elif aa == "Jq":
                pkwargs = dict(vmax=0, vmin=-300)
            elif aa == "u":
                pkwargs = dict(vmin=-0.8, vmax=0.8)
            elif aa == "v":
                pkwargs = dict(vmin=-0.5, vmax=0.5)
            elif aa == "w":
                pkwargs = dict(vmin=-1.5e-4, vmax=1.5e-4)
            elif aa == "S":
                pkwargs = dict()
            elif aa == "N2":
                pkwargs = dict(vmin=0, vmax=3e-4)
            elif aa == "Ri":
                pkwargs = dict(levels=[0.1, 0.25, 0.35, 0.5])
            else:
                pkwargs = {"robust": True}

            if aa == "sst":
                handles[aa] = subset[aa].plot(
                    ax=ax[aa], y="sst_lat", cmap=cmaps[aa], **kwargs, **pkwargs
                )
            else:
                handles[aa] = (
                    subset[aa]
                    .sel(depth=slice(0, -180))
                    .plot(
                        ax=ax[aa],
                        y="depth",
                        ylim=[-180, 0],
                        cmap=cmaps[aa],
                        **kwargs,
                        **pkwargs,
                    )
                )
                plot_depths(subset, ax=ax[aa], x=x)

        subset.salt.plot.contour(
            ax=ax["theta"], y="depth", levels=12, colors="gray", linewidths=0.5
        )

        for aa in axx[:-1]:
            aa.set_xlabel("")

        for aa in axx[1:]:
            aa.set_title("")

        if x:
            if "phase" in x:
                axx[0].set_xlim([0, 360])

        if normalize_period:
            phase = subset.tiw_phase.copy(deep=True).dropna("time")
            dtdp = (phase.time[-1] - phase.time[0]).astype("float32") / (
                phase[-1] - phase[0]
            )

            phase_times = []
            for pp in [0, 90, 180, 270]:
                tt = subset.time.where(subset.tiw_phase.isin(pp), drop=True).values

                if tt.size == 1:
                    phase_times.append(tt[0])
                else:
                    delta_p = pp - phase[0]
                    delta_t = (dtdp * delta_p).astype("timedelta64[ns]")
                    phase_times.append(phase.time[0].values + delta_t.values)

            if phase[-1] < 359:
                delta_p = 360 - phase[-1]
                delta_t = (dtdp * delta_p).astype("timedelta64[ns]")
                phase_times.append(phase.time[-1].values + delta_t.values)

            assert len(phase_times) >= 4

            dcpy.plots.linex(phase_times, ax=axx, zorder=10, color="k", lw=1)

            # plt.figure()
            # subset.tiw_phase.plot()
            # dcpy.plots.linex(phase_times)
            # dcpy.plots.liney([0, 90, 180, 270, 360])

            axx[0].set_xlim([np.min(phase_times), np.max(phase_times)])

        return handles, ax

    def plot_tiw_composite(
        self, region=dict(latitude=0, longitude=-140), ax=None, ds="tao", **kwargs
    ):

        ds = getattr(self, ds)

        subset = ds.sel(**region)

        tiw_phase = self.get_tiw_phase(subset.v)
        subset = subset.rename({"KPP_diffusivity": "KT"}).where(
            subset.depth < subset.mld - 5
        )

        for vv in ["mld", "dcl_base_shear", "euc_max"]:
            subset[vv] = subset[vv].max("depth")

        phase_bins = np.arange(0, 365, 10)
        grouped = subset.groupby_bins(tiw_phase, bins=phase_bins)
        mean = grouped.mean("time")

        handles, ax = self.plot_tiw_summary(mean, x="tiw_phase_bins")

        ax.get("u").set_xticks([0, 90, 180, 270, 360])

        for _, aa in ax.items():
            aa.grid(True, axis="x")

        return handles, ax, f

    def plot_dcl(self, region, ds="tao"):

        subset = getattr(self, ds).sel(**region)

        f, axx = plt.subplots(
            6,
            1,
            constrained_layout=True,
            sharex=True,
            gridspec_kw=dict(height_ratios=[1, 1, 5, 5, 5, 5]),
        )

        ax = dict(zip(["v", "Q", "KT", "shear", "N2", "Ri"], axx))

        (
            np.log10(subset.KPP_diffusivity).plot(
                ax=ax["KT"],
                x="time",
                vmin=-6,
                vmax=-2,
                cmap=mpl.cm.GnBu,
                ylim=[-150, 0],
            )
        )

        # dcl_K = (subset.KPP_diffusivity.where(
        #     (subset.depth < (subset.mld - 5))
        #     & (subset.depth > (subset.dcl_base + 5))))
        # dcl_K = dcl_K.where(dcl_K < 1e-2)
        # (dcl_K.mean('depth')
        #  .plot(ax=ax['dcl_KT'], x='time', yscale='log', _labels=False,
        #        label='mean'))
        # (dcl_K.median('depth')
        #  .plot(ax=ax['dcl_KT'], x='time', yscale='log', _labels=False,
        #        ylim=[5e-4, 3e-3], label='median'))

        # ax['dcl_KT'].set_ylabel('DCL $K$')
        # ax['dcl_KT'].legend()

        subset.oceQnet.plot(ax=ax["Q"], x="time", _labels=False)

        subset.v.isel(depth=1).plot(ax=ax["v"], x="time", _labels=False)

        (subset.shear ** 2).plot(
            ax=ax["shear"],
            x="time",
            ylim=[-150, 0],
            robust=True,
            cmap=mpl.cm.RdYlBu_r,
            norm=mpl.colors.LogNorm(1e-6, 1e-3),
        )
        (subset.N2).plot(
            ax=ax["N2"],
            x="time",
            ylim=[-150, 0],
            robust=True,
            cmap=mpl.cm.RdYlBu_r,
            norm=mpl.colors.LogNorm(1e-6, 1e-3),
        )

        inv_Ri = 1 / (subset.N2 / subset.shear ** 2)
        inv_Ri.attrs["long_name"] = "Inv. Ri"
        inv_Ri.attrs["units"] = ""

        (inv_Ri).plot(
            ax=ax["Ri"],
            x="time",
            ylim=[-150, 0],
            robust=True,
            cmap=mpl.cm.RdBu_r,
            center=4,
        )
        (inv_Ri).plot.contour(
            ax=ax["Ri"],
            x="time",
            ylim=[-150, 0],
            levels=[4],
            colors="gray",
            linewidths=0.5,
        )

        for axx0 in [ax["KT"], ax["shear"], ax["N2"]]:
            heuc = subset.euc_max.plot(ax=axx0, color="k", lw=1, _labels=False)
            hdcl = subset.dcl_base_shear.plot(
                ax=axx0, color="gray", lw=1, _labels=False
            )
            hmld = (subset.mld - 5).plot(ax=axx0, color="k", lw=0.5, _labels=False)

        ((subset.mld - 5).plot(ax=ax["Ri"], color="k", lw=0.5, _labels=False))
        (subset.euc_max.plot(ax=ax["Ri"], color="k", lw=0.5, _labels=False))
        ax["v"].set_ylabel("v")
        ax["Q"].set_ylabel("$Q_{net}$")
        axx[0].set_title(ax["KT"].get_title())
        [aa.set_title("") for aa in axx[1:]]
        [aa.set_xlabel("") for aa in axx]

        ax["v"].axhline(0, color="k", zorder=-1, lw=1, ls="--")
        ax["Q"].axhline(0, color="k", zorder=-1, lw=1, ls="--")

        f.set_size_inches((8, 8))
        dcpy.plots.label_subplots(ax.values())

    def summarize_tiw_periods(self, subset):

        import tqdm

        if "tiw_phase" not in subset:
            subset = xr.merge([subset, self.get_tiw_phase(subset.v)])
        if "sst" not in subset:
            subset["sst"] = self.surface.theta.sel(
                longitude=subset.longitude.values, method="nearest"
            ).rename({"latitude": "sst_lat"})

        def _plot_func(subset, period):
            _, _, f = self.plot_tiw_summary(
                subset.where(subset.period == period, drop=True)
                .drop("period")
                .assign_coords(period=period),
                x="time",
                normalize_period=True,
            )

            f.savefig(
                f"../images/{self.name}-tiw-period"
                f"-{subset.latitude.values}"
                f"-{np.abs(subset.longitude.values)}"
                f"-{period:02.0f}.png",
                dpi=200,
            )

        periods = subset.period.dropna("time")
        subset = dask.delayed(subset)
        return [
            dask.delayed(_plot_func)(subset, period) for period in np.unique(periods)
        ]<|MERGE_RESOLUTION|>--- conflicted
+++ resolved
@@ -164,16 +164,11 @@
         start_time = time.time()
 
         if self.name == "gcm1":
-<<<<<<< HEAD
-            chunks = {"depth": None, "latitude": 120, "longitude": 500}
-
-=======
             files = "/Day_*[0-9].nc"
-            chunks = {"depth": -1, "latitude": 160, "longitude": 500}
+            chunks = {"depth": -1, "latitude": 69*2, "longitude": 215*2}
         elif self.name == "gcm100":
             files = "/cmpr_*.nc"
-            chunks = {"longitude": 500, "latitude": 120, "depth": -1}
->>>>>>> e9fd9437
+            chunks = {"longitude": 500, "latitude": 160, "depth": -1}
         else:
             chunks = dict(zip(["depth", "latitude", "longitude"], ["auto"] * 3))
 
