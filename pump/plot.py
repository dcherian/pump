import dcpy.plots
import matplotlib.pyplot as plt
import numpy as np
import xarray as xr


def plot_depths(ds, ax=None, **kwargs):

    if ax is None:
        ax = plt.gca()

    if "euc_max" in ds:
        heuc = ds.euc_max.plot.line(ax=ax, color="k", lw=1, _labels=False, **kwargs)

    if "dcl_base" in ds:
        hdcl = ds.dcl_base.plot.line(ax=ax, color="gray", lw=1, _labels=False, **kwargs)

<<<<<<< HEAD
    if 'mld' in ds:
        hmld = ((ds.mld).plot.line(ax=ax, color='k', lw=0.5, _labels=False, **kwargs))


def plot_bulk_Ri_diagnosis(ds, f=None, ax=None, **kwargs):
    '''
    Estimates fractional contributions of various terms to bulk Richardson
    number.
    '''
=======
    if "mld" in ds:
        hmld = (ds.mld).plot.line(ax=ax, color="k", lw=0.5, _labels=False, **kwargs)


def plot_bulk_Ri_diagnosis(ds, f=None, ax=None, **kwargs):
    """
    Estimates fractional contributions of various terms to bulk Richardson
    number.
    """
>>>>>>> 36ca0eb2

    def plot_ri_contrib(ax1, ax2, v, factor=1, **kwargs):
        # Better to call differentiate on log-transformed variable
        # This is a nicer estimate of the gradient and is analytically equal
<<<<<<< HEAD
        per = factor * np.log(np.abs(v)).differentiate('longitude')
        hdl = per.plot(ax=ax2, x='longitude',
                       label=f'{factor}/{v.name} $∂_x${v.name}',
                       add_legend=False,
                       **kwargs)
        v.plot(ax=ax1, x='longitude', **kwargs)
        ax1.set_xlabel('')
        ax1.set_title('')
=======
        per = factor * np.log(np.abs(v)).differentiate("longitude")
        hdl = per.plot(
            ax=ax2,
            x="longitude",
            label=f"{factor}/{v.name} $∂_x${v.name}",
            add_legend=False,
            **kwargs,
        )
        v.plot(ax=ax1, x="longitude", **kwargs)
        ax1.set_xlabel("")
        ax1.set_title("")
>>>>>>> 36ca0eb2

        return per, hdl

    if f is None and ax is None:
<<<<<<< HEAD
        f, axx = plt.subplots(7, 1, constrained_layout=True, sharex=True,
                              gridspec_kw={
                                  'height_ratios': [1, 1, 1, 1, 1, 1, 2]
                              })
        ax = dict(zip(['Ri', 'h', 'du', 'db', 'u', 'b', 'contrib'], axx))
=======
        f, axx = plt.subplots(
            7,
            1,
            constrained_layout=True,
            sharex=True,
            gridspec_kw={"height_ratios": [1, 1, 1, 1, 1, 1, 2]},
        )
        ax = dict(zip(["Ri", "h", "du", "db", "u", "b", "contrib"], axx))
>>>>>>> 36ca0eb2
        add_legend = True
    else:
        add_legend = False

<<<<<<< HEAD
    colors = dict({'us': 'C0', 'ueuc': 'C1', 'bs': 'C0', 'beuc': 'C1',
                   'Ri': 'C0', 'h': 'C1', 'du': 'C2', 'db': 'C3'})
=======
    colors = dict(
        {
            "us": "C0",
            "ueuc": "C1",
            "bs": "C0",
            "beuc": "C1",
            "Ri": "C0",
            "h": "C1",
            "du": "C2",
            "db": "C3",
        }
    )
>>>>>>> 36ca0eb2

    factor = dict(zip(ax.keys(), [1, 1, -2, 1]))
    rhs = xr.zeros_like(ds.bs)
    per = dict()
    for var in ax.keys():
<<<<<<< HEAD
        if var not in ['u', 'b', 'contrib']:
            per[var], hdl = plot_ri_contrib(
                ax[var], ax['contrib'], ds[var], factor[var],
                color=colors[var], **kwargs)
            if var != 'Ri':
                rhs += per[var]
            else:
                ri = per[var]
                if 'marker' not in kwargs:
                    hdl[0].set_marker('o')

    for vv in ['u', 'b']:
        for vvar in ['s', 'euc']:
            var = vv + vvar
            if vvar == 'euc':
                factor = -1
                prefix = '-'
            else:
                factor = 1
                prefix = ''
            (factor*ds[var].differentiate('longitude')).plot(
                ax=ax[vv],
                label=f'{prefix}$∂_x {vv}_{{{vvar}}}$', # label=f'$∂_x{vv}_{{{vvar}}}$',
                color=colors[var],
                **kwargs)
=======
        if var not in ["u", "b", "contrib"]:
            per[var], hdl = plot_ri_contrib(
                ax[var],
                ax["contrib"],
                ds[var],
                factor[var],
                color=colors[var],
                **kwargs,
            )
            if var != "Ri":
                rhs += per[var]
            else:
                ri = per[var]
                if "marker" not in kwargs:
                    hdl[0].set_marker("o")

    for vv in ["u", "b"]:
        for vvar in ["s", "euc"]:
            var = vv + vvar
            if vvar == "euc":
                factor = -1
                prefix = "-"
            else:
                factor = 1
                prefix = ""
            (factor * ds[var].differentiate("longitude")).plot(
                ax=ax[vv],
                label=f"{prefix}$∂_x {vv}_{{{vvar}}}$",  # label=f'$∂_x{vv}_{{{vvar}}}$',
                color=colors[var],
                **kwargs,
            )
>>>>>>> 36ca0eb2
            if add_legend:
                ax[vv].legend(ncol=2)

            dcpy.plots.liney(0, ax[vv])
<<<<<<< HEAD
            ax[vv].set_title('')
            ax[vv].set_xlabel('')
            ax[vv].set_ylabel('')

    ax['u'].set_ylim([-0.04, 0.04])
    ax['b'].set_ylim([-0.0007, 0.0007])

    ax['du'].set_ylim([-1.3, -0.3])
    ax['db'].set_ylim([0.005, 0.05])

    ax['Ri'].set_ylabel('Ri$_b =  Δbh/Δu²$')
    ax['Ri'].set_yscale('log')
    ax['Ri'].set_yticks([0.25, 0.5, 1, 5, 10])
    ax['Ri'].grid(True)

    rhs.plot(ax=ax['contrib'], x='longitude', color='k', label='RHS', **kwargs,
             add_legend=False)
    if add_legend:
        ax['contrib'].legend(ncol=5)
        dcpy.plots.liney(0, ax=ax['contrib'])
    ax['contrib'].set_ylabel('Fractional changes')
    ax['contrib'].set_title('')
    ax['contrib'].set_ylim([-0.15, 0.1])

    name = ds.attrs['name']
    if add_legend:
        ax['Ri'].set_title(f"latitude = 0, {name} dataset")
    else:
        ax['Ri'].set_title(f"latitude = 0")
=======
            ax[vv].set_title("")
            ax[vv].set_xlabel("")
            ax[vv].set_ylabel("")

    ax["u"].set_ylim([-0.04, 0.04])
    ax["b"].set_ylim([-0.0007, 0.0007])

    ax["du"].set_ylim([-1.3, -0.3])
    ax["db"].set_ylim([0.005, 0.05])

    ax["Ri"].set_ylabel("Ri$_b =  Δbh/Δu²$")
    ax["Ri"].set_yscale("log")
    ax["Ri"].set_yticks([0.25, 0.5, 1, 5, 10])
    ax["Ri"].grid(True)

    rhs.plot(
        ax=ax["contrib"],
        x="longitude",
        color="k",
        label="RHS",
        **kwargs,
        add_legend=False,
    )
    if add_legend:
        ax["contrib"].legend(ncol=5)
        dcpy.plots.liney(0, ax=ax["contrib"])
    ax["contrib"].set_ylabel("Fractional changes")
    ax["contrib"].set_title("")
    ax["contrib"].set_ylim([-0.15, 0.1])

    name = ds.attrs["name"]
    if add_legend:
        ax["Ri"].set_title(f"latitude = 0, {name} dataset")
    else:
        ax["Ri"].set_title(f"latitude = 0")
>>>>>>> 36ca0eb2

    f.set_size_inches(8, 10)

    # xr.testing.assert_allclose(ri, rhs)

    return f, ax<|MERGE_RESOLUTION|>--- conflicted
+++ resolved
@@ -15,17 +15,6 @@
     if "dcl_base" in ds:
         hdcl = ds.dcl_base.plot.line(ax=ax, color="gray", lw=1, _labels=False, **kwargs)
 
-<<<<<<< HEAD
-    if 'mld' in ds:
-        hmld = ((ds.mld).plot.line(ax=ax, color='k', lw=0.5, _labels=False, **kwargs))
-
-
-def plot_bulk_Ri_diagnosis(ds, f=None, ax=None, **kwargs):
-    '''
-    Estimates fractional contributions of various terms to bulk Richardson
-    number.
-    '''
-=======
     if "mld" in ds:
         hmld = (ds.mld).plot.line(ax=ax, color="k", lw=0.5, _labels=False, **kwargs)
 
@@ -35,21 +24,10 @@
     Estimates fractional contributions of various terms to bulk Richardson
     number.
     """
->>>>>>> 36ca0eb2
 
     def plot_ri_contrib(ax1, ax2, v, factor=1, **kwargs):
         # Better to call differentiate on log-transformed variable
         # This is a nicer estimate of the gradient and is analytically equal
-<<<<<<< HEAD
-        per = factor * np.log(np.abs(v)).differentiate('longitude')
-        hdl = per.plot(ax=ax2, x='longitude',
-                       label=f'{factor}/{v.name} $∂_x${v.name}',
-                       add_legend=False,
-                       **kwargs)
-        v.plot(ax=ax1, x='longitude', **kwargs)
-        ax1.set_xlabel('')
-        ax1.set_title('')
-=======
         per = factor * np.log(np.abs(v)).differentiate("longitude")
         hdl = per.plot(
             ax=ax2,
@@ -61,18 +39,10 @@
         v.plot(ax=ax1, x="longitude", **kwargs)
         ax1.set_xlabel("")
         ax1.set_title("")
->>>>>>> 36ca0eb2
 
         return per, hdl
 
     if f is None and ax is None:
-<<<<<<< HEAD
-        f, axx = plt.subplots(7, 1, constrained_layout=True, sharex=True,
-                              gridspec_kw={
-                                  'height_ratios': [1, 1, 1, 1, 1, 1, 2]
-                              })
-        ax = dict(zip(['Ri', 'h', 'du', 'db', 'u', 'b', 'contrib'], axx))
-=======
         f, axx = plt.subplots(
             7,
             1,
@@ -81,15 +51,10 @@
             gridspec_kw={"height_ratios": [1, 1, 1, 1, 1, 1, 2]},
         )
         ax = dict(zip(["Ri", "h", "du", "db", "u", "b", "contrib"], axx))
->>>>>>> 36ca0eb2
         add_legend = True
     else:
         add_legend = False
 
-<<<<<<< HEAD
-    colors = dict({'us': 'C0', 'ueuc': 'C1', 'bs': 'C0', 'beuc': 'C1',
-                   'Ri': 'C0', 'h': 'C1', 'du': 'C2', 'db': 'C3'})
-=======
     colors = dict(
         {
             "us": "C0",
@@ -102,39 +67,11 @@
             "db": "C3",
         }
     )
->>>>>>> 36ca0eb2
 
     factor = dict(zip(ax.keys(), [1, 1, -2, 1]))
     rhs = xr.zeros_like(ds.bs)
     per = dict()
     for var in ax.keys():
-<<<<<<< HEAD
-        if var not in ['u', 'b', 'contrib']:
-            per[var], hdl = plot_ri_contrib(
-                ax[var], ax['contrib'], ds[var], factor[var],
-                color=colors[var], **kwargs)
-            if var != 'Ri':
-                rhs += per[var]
-            else:
-                ri = per[var]
-                if 'marker' not in kwargs:
-                    hdl[0].set_marker('o')
-
-    for vv in ['u', 'b']:
-        for vvar in ['s', 'euc']:
-            var = vv + vvar
-            if vvar == 'euc':
-                factor = -1
-                prefix = '-'
-            else:
-                factor = 1
-                prefix = ''
-            (factor*ds[var].differentiate('longitude')).plot(
-                ax=ax[vv],
-                label=f'{prefix}$∂_x {vv}_{{{vvar}}}$', # label=f'$∂_x{vv}_{{{vvar}}}$',
-                color=colors[var],
-                **kwargs)
-=======
         if var not in ["u", "b", "contrib"]:
             per[var], hdl = plot_ri_contrib(
                 ax[var],
@@ -166,42 +103,10 @@
                 color=colors[var],
                 **kwargs,
             )
->>>>>>> 36ca0eb2
             if add_legend:
                 ax[vv].legend(ncol=2)
 
             dcpy.plots.liney(0, ax[vv])
-<<<<<<< HEAD
-            ax[vv].set_title('')
-            ax[vv].set_xlabel('')
-            ax[vv].set_ylabel('')
-
-    ax['u'].set_ylim([-0.04, 0.04])
-    ax['b'].set_ylim([-0.0007, 0.0007])
-
-    ax['du'].set_ylim([-1.3, -0.3])
-    ax['db'].set_ylim([0.005, 0.05])
-
-    ax['Ri'].set_ylabel('Ri$_b =  Δbh/Δu²$')
-    ax['Ri'].set_yscale('log')
-    ax['Ri'].set_yticks([0.25, 0.5, 1, 5, 10])
-    ax['Ri'].grid(True)
-
-    rhs.plot(ax=ax['contrib'], x='longitude', color='k', label='RHS', **kwargs,
-             add_legend=False)
-    if add_legend:
-        ax['contrib'].legend(ncol=5)
-        dcpy.plots.liney(0, ax=ax['contrib'])
-    ax['contrib'].set_ylabel('Fractional changes')
-    ax['contrib'].set_title('')
-    ax['contrib'].set_ylim([-0.15, 0.1])
-
-    name = ds.attrs['name']
-    if add_legend:
-        ax['Ri'].set_title(f"latitude = 0, {name} dataset")
-    else:
-        ax['Ri'].set_title(f"latitude = 0")
-=======
             ax[vv].set_title("")
             ax[vv].set_xlabel("")
             ax[vv].set_ylabel("")
@@ -237,7 +142,6 @@
         ax["Ri"].set_title(f"latitude = 0, {name} dataset")
     else:
         ax["Ri"].set_title(f"latitude = 0")
->>>>>>> 36ca0eb2
 
     f.set_size_inches(8, 10)
 
